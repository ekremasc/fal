--- conflicted
+++ resolved
@@ -19,11 +19,7 @@
 
       - uses: actions/setup-python@v4
         with:
-<<<<<<< HEAD
-          python-version: "3.9"
-=======
           python-version: "3.10"
->>>>>>> 02887b3b
 
       - name: Install dependencies
         run: |
